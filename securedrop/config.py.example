import os

# Default values for production, may be overridden later based on environment
class FlaskConfig(object):
    DEBUG = False
    TESTING = False
    WTF_CSRF_ENABLED = True

# Use different secret keys for the two different applications so their
# sessions can't be confused.
# TODO consider using salts instead: http://pythonhosted.org//itsdangerous/#the-salt
class SourceInterfaceFlaskConfig(FlaskConfig):
    SECRET_KEY = '{{ source_secret_key.stdout }}'

class JournalistInterfaceFlaskConfig(FlaskConfig):
    SECRET_KEY = '{{ journalist_secret_key.stdout }}'

# These files are in the same directory as config.py. Use absolute paths to
# avoid potential problems with the test runner - otherwise, you have to be in
# this directory when you run the code.
SECUREDROP_ROOT = os.path.dirname(os.path.realpath(__file__))

SOURCE_TEMPLATES_DIR = os.path.join(SECUREDROP_ROOT, 'source_templates')
JOURNALIST_TEMPLATES_DIR = os.path.join(SECUREDROP_ROOT, 'journalist_templates')
WORD_LIST = os.path.join(SECUREDROP_ROOT, 'wordlist')
NOUNS = os.path.join(SECUREDROP_ROOT, 'dictionaries/nouns.txt')
ADJECTIVES = os.path.join(SECUREDROP_ROOT, './dictionaries/adjectives.txt')

JOURNALIST_PIDFILE = "/tmp/journalist.pid"
SOURCE_PIDFILE = "/tmp/source.pid"

# "head -c 32 /dev/urandom | base64" for constructing public ID from source codename
SCRYPT_ID_PEPPER = '{{ scrypt_id_pepper.stdout }}'
# "head -c 32 /dev/urandom | base64" for stretching source codename into GPG passphrase
SCRYPT_GPG_PEPPER = '{{ scrypt_gpg_pepper.stdout }}'
SCRYPT_PARAMS = dict(N=2**14, r=8, p=1)

# Fingerprint of the public key to use for encrypting submissions
# Defaults to test_journalist_key.pub, which is used for development and testing
JOURNALIST_KEY = '{{ securedrop_app_gpg_fingerprint }}'

# Directory where SecureDrop stores the database file, GPG keyring, and
# encrypted submissions.
<<<<<<< HEAD
SECUREDROP_ROOT = '{{ securedrop_data }}'
=======
SECUREDROP_DATA_ROOT = '{{ securedrop_data_root }}'
>>>>>>> a4669825

# Modify configuration for alternative environments
env = os.environ.get('SECUREDROP_ENV') or 'prod'

if env == 'prod':
    pass
elif env == 'dev':
    # Enable Flask's debugger for development
    FlaskConfig.DEBUG = True
    # Hack to get around cookies not considering the port as part of the origin
    SourceInterfaceFlaskConfig.SESSION_COOKIE_NAME = 'source_session'
    JournalistInterfaceFlaskConfig.SESSION_COOKIE_NAME = 'journalist_session'
elif env == 'test':
    FlaskConfig.TESTING = True
    # Disable CSRF checks for tests to make writing tests easier
    FlaskConfig.WTF_CSRF_ENABLED = False
    # TODO use a unique temporary directory for each test so we can parallelize them
    SECUREDROP_DATA_ROOT = '/tmp/securedrop'

# The following configuration is dependent on SECUREDROP_DATA_ROOT

# Directory where encrypted submissions are stored
STORE_DIR=os.path.join(SECUREDROP_DATA_ROOT, 'store')

# Directory where GPG keyring is stored
GPG_KEY_DIR=os.path.join(SECUREDROP_DATA_ROOT, 'keys')

# Database configuration
# TODO we currently use sqlite in production since it is sufficient and simple,
# but in the future may want to be able to choose a different database
# depending on the environment
DATABASE_ENGINE = 'sqlite'
DATABASE_FILE = os.path.join(SECUREDROP_DATA_ROOT, 'db.sqlite')
<|MERGE_RESOLUTION|>--- conflicted
+++ resolved
@@ -41,11 +41,7 @@
 
 # Directory where SecureDrop stores the database file, GPG keyring, and
 # encrypted submissions.
-<<<<<<< HEAD
-SECUREDROP_ROOT = '{{ securedrop_data }}'
-=======
-SECUREDROP_DATA_ROOT = '{{ securedrop_data_root }}'
->>>>>>> a4669825
+SECUREDROP_DATA_ROOT = '{{ securedrop_data }}'
 
 # Modify configuration for alternative environments
 env = os.environ.get('SECUREDROP_ENV') or 'prod'
