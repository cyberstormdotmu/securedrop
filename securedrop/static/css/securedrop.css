--- conflicted
+++ resolved
@@ -373,15 +373,14 @@
   vertical-align: middle;
 }
 
-<<<<<<< HEAD
 span#unread.some a{
   color: black;
   font-weight: bold;
   text-decoration: underline;
-=======
+}
+
 input#filter{
   margin-left: 20px;
   margin-bottom: 20px;
   padding: 3px;
->>>>>>> a36b2b1e
 }