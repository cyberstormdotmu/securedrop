--- conflicted
+++ resolved
@@ -370,16 +370,9 @@
 def login():
     if request.method == 'POST':
         codename = request.form['codename'].strip()
-<<<<<<< HEAD
-        try:
-            valid = valid_codename(codename)
-        except crypto_util.CryptoException:
-            pass
-=======
         if valid_codename(codename):
             session.update(codename=codename, logged_in=True)
             return redirect(url_for('lookup', from_login='1'))
->>>>>>> 8ca6b1cb
         else:
             app.logger.info(
                     "Login failed for invalid codename".format(codename))
