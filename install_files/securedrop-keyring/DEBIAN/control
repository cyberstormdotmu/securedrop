--- conflicted
+++ resolved
@@ -4,11 +4,7 @@
 Maintainer: SecureDrop Team <securedrop@freedom.press>
 Homepage: https://securedrop.org
 Package: securedrop-keyring
-<<<<<<< HEAD
-Version: 0.1.1+0.5
-=======
 Version: 0.1.1+0.5.1
->>>>>>> 9aa70048
 Architecture: amd64
 Depends: gnupg
 Description: Provides an apt keyring for SecureDrop-related packages, so the master signing key used for SecureDrop packages can be updated via apt.