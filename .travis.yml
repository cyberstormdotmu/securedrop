--- conflicted
+++ resolved
@@ -18,13 +18,8 @@
 - echo HRNGDEVICE=/dev/urandom | sudo tee /etc/default/rng-tools
 - sudo /etc/init.d/rng-tools restart
 install:
-<<<<<<< HEAD
 - pip install ansible==1.8.4
 - pip install coveralls
-=======
-- pip install coveralls
-- pip install ansible==1.8.4
->>>>>>> 3ddfd5c2
 script:
 - echo localhost > inventory
 - ansible-playbook -i inventory -vv --syntax-check install_files/ansible-base/securedrop-travis.yml
